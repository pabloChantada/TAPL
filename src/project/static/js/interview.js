--- conflicted
+++ resolved
@@ -1,7 +1,4 @@
-<<<<<<< HEAD
-=======
 // Interview Chatbot Component - v1.3
->>>>>>> 607b5055
 const { useState, useEffect, useRef } = React;
 
 // Iconos SVG
@@ -48,70 +45,6 @@
     </svg>
 );
 
-<<<<<<< HEAD
-// Icono de reiniciar
-const RefreshIcon = () => (
-    <svg width="18" height="18" viewBox="0 0 24 24" fill="none" stroke="currentColor" strokeWidth="2">
-        <polyline points="23 4 23 10 17 10"></polyline>
-        <polyline points="1 20 1 14 7 14"></polyline>
-        <path d="M3.51 9a9 9 0 0 1 14.85-3.36L23 10M1 14l4.64 4.36A9 9 0 0 0 20.49 15"></path>
-    </svg>
-);
-
-// Icono de información
-const InfoIcon = () => (
-    <svg width="16" height="16" viewBox="0 0 24 24" fill="none" stroke="currentColor" strokeWidth="2">
-        <circle cx="12" cy="12" r="10"></circle>
-        <line x1="12" y1="16" x2="12" y2="12"></line>
-        <line x1="12" y1="8" x2="12.01" y2="8"></line>
-    </svg>
-);
-
-// Componente Tooltip
-const Tooltip = ({ text, children }) => {
-    const [show, setShow] = useState(false);
-
-    return (
-        <div className="relative inline-block">
-            <button
-                onMouseEnter={() => setShow(true)}
-                onMouseLeave={() => setShow(false)}
-                onClick={() => setShow(!show)}
-                className="ml-1 text-indigo-500 hover:text-indigo-700 cursor-help inline-flex"
-            >
-                <InfoIcon />
-            </button>
-            {show && (
-                <div className="absolute z-50 bottom-full left-1/2 transform -translate-x-1/2 mb-2 w-64 p-3 bg-gray-900 text-white text-xs rounded-lg shadow-xl">
-                    {text}
-                    <div className="absolute top-full left-1/2 transform -translate-x-1/2 -mt-1">
-                        <div className="border-8 border-transparent border-t-gray-900"></div>
-                    </div>
-                </div>
-            )}
-        </div>
-    );
-};
-
-// ✅ MEJORADO: Indicador de carga con mensaje dinámico
-const LoadingIndicator = ({ message = "Gemini está pensando..." }) => (
-    <div className="flex gap-3 animate-fade-in">
-        <div className="w-10 h-10 rounded-full bg-gradient-to-br from-indigo-500 to-purple-600 flex items-center justify-center shadow-lg">
-            <BotIcon />
-        </div>
-        <div className="bg-white border border-indigo-200 rounded-2xl p-4 shadow-lg">
-            <div className="flex items-center gap-3">
-                <div className="flex gap-1">
-                    <div className="w-2 h-2 bg-indigo-400 rounded-full animate-bounce" style={{ animationDelay: '0ms' }}></div>
-                    <div className="w-2 h-2 bg-indigo-400 rounded-full animate-bounce" style={{ animationDelay: '150ms' }}></div>
-                    <div className="w-2 h-2 bg-indigo-400 rounded-full animate-bounce" style={{ animationDelay: '300ms' }}></div>
-                </div>
-                <span className="text-sm text-indigo-700 font-medium">{message}</span>
-            </div>
-        </div>
-    </div>
-);
-=======
 const LightbulbIcon = () => (
     <svg width="20" height="20" viewBox="0 0 24 24" fill="none" stroke="currentColor" strokeWidth="2" strokeLinecap="round" strokeLinejoin="round">
         <path d="M9 18h6"></path>
@@ -120,7 +53,6 @@
     </svg>
 );
 
->>>>>>> 607b5055
 
 // Componente principal
 const InterviewChatbot = () => {
@@ -196,11 +128,7 @@
                 method: 'POST',
                 headers: { 'Content-Type': 'application/json' },
                 body: JSON.stringify({
-<<<<<<< HEAD
-                    total_questions: numQuestions, 
-=======
                     total_questions: 1,
->>>>>>> 607b5055
                     dataset_type: selectedDataset
                 })
             });
@@ -217,11 +145,7 @@
             const datasetName = datasets.find(d => d.id === selectedDataset)?.name || selectedDataset;
             const welcomeMsg = {
                 type: 'bot',
-<<<<<<< HEAD
-                text: `¡Hola! Soy tu asistente de entrevista. Te haré ${data.total_questions} preguntas basadas en el dataset ${datasetName} para analizar tus conocimientos.`,
-=======
                 text: `¡Hola! Soy tu asistente de entrevista. Te haré una pregunta basada en el dataset ${datasetName} para analizar tus conocimientos.`,
->>>>>>> 607b5055
                 timestamp: new Date()
             };
             setMessages([welcomeMsg]);
@@ -231,19 +155,13 @@
             console.error('Error al iniciar entrevista:', error);
             alert(`Error al iniciar la entrevista: ${error.message}`);
             setIsGenerating(false);
-<<<<<<< HEAD
-=======
             setInterviewStarted(false);
->>>>>>> 607b5055
         }
     };
 
     const handleSubmit = async () => {
         if (!currentInput.trim() || isGenerating) return;
 
-<<<<<<< HEAD
-        const currentQuestion = messages[messages.length - 1];
-=======
         // Buscar la última pregunta válida en el historial (no user-action ni hint)
         const currentQuestion = [...messages].reverse().find(m => m.questionNumber && m.type === 'bot' && !m.isAck && !m.isFinal);
         
@@ -253,7 +171,6 @@
         }
         
         console.log('Enviando respuesta para pregunta:', currentQuestion.questionNumber);
->>>>>>> 607b5055
 
         const userMessage = {
             type: 'user',
@@ -308,11 +225,6 @@
                 setTimeout(() => {
                     globalThis.location.href = `/results/${sessionId}`;
                 }, 2000);
-<<<<<<< HEAD
-            } else {
-                setTimeout(() => generateNextQuestion(sessionId), 800);
-=======
->>>>>>> 607b5055
             }
 
         } catch (error) {
@@ -350,11 +262,7 @@
                         errText = `Error: ${errData.error}`;
                     }
                 } catch (e) {
-<<<<<<< HEAD
-                    // no JSON
-=======
                     console.error('Error parsing JSON response:', e);
->>>>>>> 607b5055
                 }
 
                 const errorMsg = {
@@ -545,12 +453,8 @@
                                     Bienvenido a tu Entrevista
                                 </h2>
                                 <p className="text-gray-600 max-w-md">
-<<<<<<< HEAD
-                                    Configura tu entrevista seleccionando el número de preguntas y el tipo de dataset.
-=======
                                     Responderás {totalQuestions} pregunta diseñada para evaluar
                                     tus competencias y experiencia. Tómate tu tiempo para responder con detalle.
->>>>>>> 607b5055
                                 </p>
                             </div>
 
@@ -623,17 +527,10 @@
 
                             <button
                                 onClick={startInterview}
-<<<<<<< HEAD
-                                disabled={isGenerating}
-                                className="px-8 py-4 bg-gradient-to-r from-indigo-600 to-purple-600 text-white rounded-xl font-semibold hover:shadow-lg transform hover:scale-105 transition-all disabled:opacity-50 disabled:cursor-not-allowed disabled:transform-none"
-                            >
-                                {isGenerating ? 'Iniciando...' : `Comenzar Entrevista con ${numQuestions} pregunta${numQuestions !== 1 ? 's' : ''}`}
-=======
                                 disabled={isGenerating || interviewStarted}
                                 className="px-8 py-4 bg-gradient-to-r from-indigo-600 to-purple-600 text-white rounded-xl font-semibold hover:shadow-lg transform hover:scale-105 transition-all disabled:opacity-50 disabled:cursor-not-allowed disabled:transform-none"
                             >
                                 {isGenerating ? 'Iniciando...' : 'Comenzar Entrevista'}
->>>>>>> 607b5055
                             </button>
                         </div>
                     ) : (
@@ -654,13 +551,6 @@
                                     <div
                                         className={`max-w-2xl rounded-2xl p-4 shadow-md ${msg.type === 'user'
                                             ? 'bg-gradient-to-br from-green-500 to-emerald-600 text-white'
-<<<<<<< HEAD
-                                            : msg.isAck
-                                                ? 'bg-green-50 border border-green-200 text-green-800'
-                                                : msg.isFinal
-                                                    ?  'bg-purple-50 border border-purple-200 text-purple-900'
-                                                    : 'bg-white border border-gray-200 text-gray-800'
-=======
                                             : msg.type === 'hint'
                                                 ? 'bg-yellow-50 border border-yellow-200 text-yellow-900'
                                                 : msg.type === 'user-action'
@@ -670,7 +560,6 @@
                                                         : msg.isFinal
                                                             ? 'bg-purple-50 border border-purple-200 text-purple-900'
                                                             : 'bg-white border border-gray-200 text-gray-800'
->>>>>>> 607b5055
                                             }`}
                                     >
                                         {msg.type === 'hint' && (
